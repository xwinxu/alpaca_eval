--- conflicted
+++ resolved
@@ -51,8 +51,6 @@
     else:
         df = df.sort_values(by=["win_rate"], ascending=False)
 
-<<<<<<< HEAD
-=======
     # run get_is_extreme_changes on each row where length_controlled_winrate is not nan to avoid merging PRs
     # where the length controlled results seem very suspicious
     if "length_controlled_winrate" in cols_to_keep:
@@ -67,7 +65,6 @@
                 f"{df[idx_notna][arr_is_extreme][['name', 'win_rate','length_controlled_winrate']]}"
             )
 
->>>>>>> a453b9f5
     save_dir = Path("docs") / leaderboard_file.parent.name
     save_dir.mkdir(exist_ok=True, parents=True)
     df.to_csv(save_dir / leaderboard_file.name, index=False)