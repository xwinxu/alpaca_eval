import logging
from typing import Optional

import fire
import pandas as pd
from scipy.stats import pearsonr, spearmanr

from alpaca_eval import analyze, annotators, constants
from alpaca_eval import main as alpaca_main
from alpaca_eval import utils
from alpaca_eval.types import AnyPath


def precompute_on_all_human_leaderboard(
    annotators_config="gpt4",
    Annotator=annotators.PairwiseAnnotator,
    all_data=constants.ALPACAFARM_GOLD_ANNOTATIONS,
    analyzer_kwargs=None,
    **annotator_kwargs,
):
    """Precompute all instructions on the eval leaderboard that has been annotated by humans."""
    analyzer_kwargs = analyzer_kwargs or {}
    analyzer = analyze.Analyzer(gold_annotations=all_data, **analyzer_kwargs)
    df_annotations = analyze.get_annotations(
        analyzer, Annotator=Annotator, annotators_config=annotators_config, **annotator_kwargs
    )


def precompute_evaluator_leaderboard(
    annotators_configs_to_analyze="MINIMAL_EVALUATORS",
    annotators_configs_to_benchmark="VERIFIED_EVALUATORS",
    max_instances=None,
    **kwargs,
):
    """Precompute evaluator's leaderboard for important API models."""
    if isinstance(annotators_configs_to_analyze, str):
        annotators_configs_to_analyze = getattr(constants, annotators_configs_to_analyze)

    if isinstance(annotators_configs_to_benchmark, str):
        annotators_configs_to_benchmark = getattr(constants, annotators_configs_to_benchmark)

    for annotators_config in annotators_configs_to_analyze:
        # saving is done automatically
        _ = alpaca_main.analyze_evaluators(
            annotators_config=annotators_config,
            max_instances=max_instances,
            is_save_leaderboard=max_instances is None,
            is_return_instead_of_print=True,  # don't print
            current_leaderboard_mode="minimal",
            **kwargs,
        )

    for annotators_config in annotators_configs_to_benchmark:
        # saving is done automatically
        _ = alpaca_main.analyze_evaluators(
            annotators_config=annotators_config,
            max_instances=max_instances,
            is_save_leaderboard=max_instances is None,
            is_return_instead_of_print=True,  # don't print
            is_single_annotator=True,
            current_leaderboard_mode="verified",
            **kwargs,
        )


def update_leaderboard(leaderboard_path, model_outputs="results/{model_name}/model_outputs.json", **kwargs):
    """Rerun evaluate on each model in the leaderboard. Useful to add a column suc as avg_length."""
    df_leaderboard = utils.load_or_convert_to_dataframe(leaderboard_path)
    for model_name in df_leaderboard.index:
        alpaca_main.evaluate(model_outputs=model_outputs.format(model_name=model_name), **kwargs)


def compare_leaderboards(leaderboard_path_1, leaderboard_path_2):
    df_lb_1 = utils.load_or_convert_to_dataframe(leaderboard_path_1)
    df_lb_2 = utils.load_or_convert_to_dataframe(leaderboard_path_2)

    # keep only intersection of models and in the same order
    intersected_models = df_lb_1.index.intersection(df_lb_2.index)
    df_lb_1 = df_lb_1.loc[intersected_models]
    df_lb_2 = df_lb_2.loc[intersected_models]

    metrics = {}
    metrics["Spearman corr."] = spearmanr(df_lb_1["win_rate"], df_lb_2["win_rate"]).statistic
    metrics["Pearson corr."] = pearsonr(df_lb_1["avg_length"], df_lb_2["avg_length"]).statistic

    print(pd.Series(metrics).to_string(float_format="%.2f"))


def make_leaderboard_like(leaderboard_to_copy: Optional[AnyPath], **kwargs):
    """Make a leaderboard on all the models that have been evaluated in another leaderboard."""
    df_lb_old = pd.read_csv(leaderboard_to_copy, index_col=0)

    kwargs["is_cache_leaderboard"] = True
    kwargs["is_return_instead_of_print"] = True
    for m, r in df_lb_old.iterrows():
        kwargs["current_leaderboard_mode"] = r["mode"]
        leaderboard_new, _ = alpaca_main.evaluate(model_outputs=f"results/{m}/model_outputs.json", **kwargs)

    print("Comparison between the leaderboards:")
    compare_leaderboards(leaderboard_to_copy, leaderboard_new)


def run_all_length_corrected_winrates(**kwargs):
    # load the leaderboard for AlpacaEval
<<<<<<< HEAD
    for is_alpaca_eval_2 in [False]:  # True,
        if is_alpaca_eval_2:
            lb_path = constants.ALPACAEVAL_2_LEADERBOARD_PATHS / f"{constants.ANNOTATOR_CONFIG_AE2}_leaderboard.csv"
            ref_outputs = constants.ALPACAEVAL_REFERENCE_OUTPUTS_2
            annotator = constants.ANNOTATOR_CONFIG_AE2
        else:
            lb_path = constants.ALPACAEVAL_1_LEADERBOARD_PATHS / f"{constants.ANNOTATOR_CONFIG_AE1}_leaderboard.csv"
            ref_outputs = constants.ALPACAEVAL_REFERENCE_OUTPUTS_1
            annotator = constants.ANNOTATOR_CONFIG_AE1

        lb = utils.load_or_convert_to_dataframe(lb_path)
        for m in lb.index:
            try:
                alpaca_main.evaluate(
                    model_outputs=f"results/{m}/model_outputs.json",
                    reference_outputs=ref_outputs,
                    annotators_config=annotator,
                    is_recompute_metrics_only=True,
                    name=m,
                    **kwargs,
                )
            except:
                logging.exception(f"Error while computing the length corrected winrate for {m}")
=======
    for is_alpaca_eval_2 in [True, False]:
        for annotator in [
            "mistral-large-2402_ranking",
            "claude_3_opus_ranking",
            constants.ANNOTATOR_CONFIG_AE2,
            constants.ANNOTATOR_CONFIG_AE1,
        ]:
            if is_alpaca_eval_2:
                lb_path = constants.ALPACAEVAL_2_LEADERBOARD_PATHS / f"{annotator}_leaderboard.csv"
                ref_outputs = constants.ALPACAEVAL_REFERENCE_OUTPUTS_2
                if not lb_path.exists():
                    break

            else:
                if annotator != constants.ANNOTATOR_CONFIG_AE1:
                    break
                lb_path = constants.ALPACAEVAL_1_LEADERBOARD_PATHS / f"{annotator}_leaderboard.csv"
                ref_outputs = constants.ALPACAEVAL_REFERENCE_OUTPUTS_1

            lb = utils.load_or_convert_to_dataframe(lb_path)
            for m in lb.index:
                try:
                    alpaca_main.evaluate(
                        model_outputs=f"results/{m}/model_outputs.json",
                        reference_outputs=ref_outputs,
                        annotators_config=annotator,
                        is_recompute_metrics_only=True,
                        name=m,
                        **kwargs,
                    )
                except:
                    logging.exception(f"Error while computing the length corrected winrate for {m}")
>>>>>>> a453b9f5


def main(task, **kwargs):
    globals()[task](**kwargs)


if __name__ == "__main__":
    fire.Fire(main)<|MERGE_RESOLUTION|>--- conflicted
+++ resolved
@@ -102,31 +102,6 @@
 
 def run_all_length_corrected_winrates(**kwargs):
     # load the leaderboard for AlpacaEval
-<<<<<<< HEAD
-    for is_alpaca_eval_2 in [False]:  # True,
-        if is_alpaca_eval_2:
-            lb_path = constants.ALPACAEVAL_2_LEADERBOARD_PATHS / f"{constants.ANNOTATOR_CONFIG_AE2}_leaderboard.csv"
-            ref_outputs = constants.ALPACAEVAL_REFERENCE_OUTPUTS_2
-            annotator = constants.ANNOTATOR_CONFIG_AE2
-        else:
-            lb_path = constants.ALPACAEVAL_1_LEADERBOARD_PATHS / f"{constants.ANNOTATOR_CONFIG_AE1}_leaderboard.csv"
-            ref_outputs = constants.ALPACAEVAL_REFERENCE_OUTPUTS_1
-            annotator = constants.ANNOTATOR_CONFIG_AE1
-
-        lb = utils.load_or_convert_to_dataframe(lb_path)
-        for m in lb.index:
-            try:
-                alpaca_main.evaluate(
-                    model_outputs=f"results/{m}/model_outputs.json",
-                    reference_outputs=ref_outputs,
-                    annotators_config=annotator,
-                    is_recompute_metrics_only=True,
-                    name=m,
-                    **kwargs,
-                )
-            except:
-                logging.exception(f"Error while computing the length corrected winrate for {m}")
-=======
     for is_alpaca_eval_2 in [True, False]:
         for annotator in [
             "mistral-large-2402_ranking",
@@ -159,7 +134,6 @@
                     )
                 except:
                     logging.exception(f"Error while computing the length corrected winrate for {m}")
->>>>>>> a453b9f5
 
 
 def main(task, **kwargs):
